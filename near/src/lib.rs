--- conflicted
+++ resolved
@@ -15,14 +15,8 @@
 use near_telemetry::TelemetryActor;
 use tracing::trace;
 
-<<<<<<< HEAD
+use crate::config::GENESIS_HASH_FILE;
 pub use crate::config::{init_configs, load_config, load_test_config, NearConfig, NEAR_BASE};
-=======
-pub use crate::config::{
-    init_configs, load_config, load_test_config, GenesisConfig, NearConfig, GENESIS_HASH_FILE,
-    NEAR_BASE,
-};
->>>>>>> 6b87dc0f
 pub use crate::runtime::NightshadeRuntime;
 
 pub mod config;
@@ -101,11 +95,8 @@
         &chain_genesis,
         runtime.clone(),
         network_adapter.clone(),
-<<<<<<< HEAD
         config.client_config.clone(),
-=======
         get_expected_genesis_hash(home_dir),
->>>>>>> 6b87dc0f
     )
     .unwrap()
     .start();
